--- conflicted
+++ resolved
@@ -4,33 +4,5 @@
     "runtime": "bun",
     "buildCommand": "bun run build:prod",
     "startCommand": "bun ./build/index.js",
-<<<<<<< HEAD
-=======
-    "env": {
-        "NODE_ENV": "production",
-        "PORT": "3001",
-        "CLICKHOUSE_HOST": "localhost",
-        "CLICKHOUSE_PORT": "8123",
-        "CLICKHOUSE_USER": "default",
-        "CLICKHOUSE_PASSWORD": "clickhouse_password",
-        "MYSQL_HOST": "localhost",
-        "MYSQL_PORT": "3306",
-        "MYSQL_ROOT_PASSWORD": "your_mysql_root_password",
-        "MYSQL_DATABASE": "timefly",
-        "MYSQL_USER": "timefly_user",
-        "MYSQL_PASSWORD": "your_mysql_password",
-        "GOOGLE_CLIENT_ID": "41987714842-8fke0g33m79nb7jopmeoq7k9hvii9ntr.apps.googleusercontent.com",
-        "GOOGLE_CLIENT_SECRET": "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",
-        "ACCESS_TOKEN_EXPIRES_IN": "1d",
-        "REFRESH_TOKEN_EXPIRES_IN": "30d",
-        "JWT_ACCESS_SECRET": "your-ACCESS-key",
-        "JWT_REFRESH_SECRET": "your-REFRESH-key",
-        "AUTH_LOG_BATCH_SIZE": "100",
-        "AUTH_LOG_PROCESS_INTERVAL": "5000",
-        "RESEND_API_KEY": "re_BdrWBfYU_CDtobgR8ZXXb9fW2cm7ebDrj",
-        "EMAIL_FROM": "onboarding@resend.dev",
-        "BASE_URL": "https://api.timefly.dev"
-    },
->>>>>>> f5670b24
     "branch": "main"
 }